--- conflicted
+++ resolved
@@ -10,12 +10,8 @@
     listen 80;
     listen [::]:80;
 
-<<<<<<< HEAD
-    server_name lolisafe.moe;
-=======
 	server_name lolisafe.moe;
 	server_tokens off;
->>>>>>> c46f5d9b
 
     client_max_body_size 100M; # Change this to the max file size you want to allow
 
