--- conflicted
+++ resolved
@@ -22,19 +22,11 @@
     "pull": "git stash; git pull; yarn; git stash pop"
   },
   "dependencies": {
-<<<<<<< HEAD
-    "bcrypt": "^3.0.3",
+    "bcrypt": "^3.0.4",
     "body-parser": "^1.18.3",
     "clamdjs": "^1.0.1",
     "express": "^4.16.4",
     "express-rate-limit": "^3.3.2",
-=======
-    "bcrypt": "^3.0.4",
-    "body-parser": "^1.18.2",
-    "express": "^4.16.1",
-    "express-handlebars": "^3.0.0",
-    "express-rate-limit": "^2.11.0",
->>>>>>> 94bc8819
     "fluent-ffmpeg": "^2.1.2",
     "helmet": "^3.15.0",
     "jszip": "^3.1.5",
@@ -45,11 +37,7 @@
     "randomstring": "^1.1.5",
     "readline": "^1.3.0",
     "sharp": "^0.21.0",
-<<<<<<< HEAD
-    "sqlite3": "^4.0.4"
-=======
     "sqlite3": "^4.0.6"
->>>>>>> 94bc8819
   },
   "devDependencies": {
     "eslint": "^5.12.0",
