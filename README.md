![lolisafe](public/images/fb_share.png)
[![GitHub license](https://img.shields.io/badge/license-MIT-blue.svg?style=flat-square)](https://raw.githubusercontent.com/kanadeko/Kuro/master/LICENSE)
[![Chat / Support](https://img.shields.io/badge/Chat%20%2F%20Support-discord-7289DA.svg?style=flat-square)](https://discord.gg/5g6vgwn)

# lolisafe, a small safe worth protecting.

## What's new in v3.0.0
- Backend rewrite to make it faster, better and easier to extend
- Album downloads (Thanks to [PascalTemel](https://github.com/PascalTemel))
- See releases for changelog

If you're upgrading from a version prior to v3.0.0 make sure to run `node database/migration.js` **ONCE** to create the missing columns on the database.

## Running
1. Ensure you have at least version 7.6.0 of node installed
2. Clone the repo
3. Rename `config.sample.js` to `config.js`
4. Modify port, domain and privacy options if desired
5. run `npm install` to install all dependencies
6. run `pm2 start lolisafe.js` or `node lolisafe.js` to start the service

## Getting started
This service supports running both as public and private. The only difference is that one needs a token to upload and the other one doesn't. If you want it to be public so anyone can upload files either from the website or API, just set the option `private: false` in the `config.js` file. In case you want to run it privately, you should set `private: true`.

Upon running the service for the first time, it's gonna create a user account with the username `root` and password `root`. This is your admin account and you should change the password immediately. This account will let you manage all uploaded files and remove any if necessary.

The option `serveFilesWithNode` in the `config.js` dictates if you want lolisafe to serve the files or nginx/apache once they are uploaded. The main difference between the two is the ease of use and the chance of analytics in the future.
If you set it to `true`, the uploaded files will be located after the host like:
	https://lolisafe.moe/yourFile.jpg

If you set it to `false`, you need to set nginx to directly serve whatever folder it is you are serving your
downloads in. This also gives you the ability to serve them, for example, like this:
	https://files.lolisafe.moe/yourFile.jpg

Both cases require you to type the domain where the files will be served on the `domain` key below.
Which one you use is ultimately up to you. Either way, I've provided a sample config files for nginx that you can use to set it up quickly and painlessly!
- [Normal Version](https://github.com/WeebDev/lolisafe/blob/master/nginx.sample.conf)
- [SSL Version](https://github.com/WeebDev/lolisafe/blob/master/nginx-ssl.sample.conf)

If you set `enableUserAccounts: true`, people will be able to create accounts on the service to keep track of their uploaded files and create albums to upload stuff to, pretty much like imgur does, but only through the API. Every user account has a token that the user can use to upload stuff through the API. You can find this token on the section called `Change your token` on the administration dashboard, and if it gets leaked or compromised you can renew it by clicking the button titled `Request new token`.

## Cloudflare Support
If you are running lolisafe behind Cloudflare there is support to make the NGINX logs have the user's IP instead of Cloudflare's IP. You will need to compile NGINX from source with `--with-http_realip_module` as well as uncomment the following line in the NGINX config: `include /path/to/lolisafe/real-ip-from-cf;`

## Using lolisafe
Once the service starts you can start hitting the upload endpoint at `/api/upload` with any file. If you're using the frontend to do so then you are pretty much set, but if you're using the API to upload make sure the form name is set to `files[]` and the form type to `multipart/form-data`. If the service is running in private mode, don't forget to send a header of type `token: YOUR-CLIENT-TOKEN` to validate the request.

A sample of the JSON returned from the endpoint can be seen below:
```json
{
	"name": "EW7C.png",
	"size": "71400",
	"url": "https://i.kanacchi.moe/EW7C.png"
}
```

To make it easier and better than any other service, you can download [our Chrome extension](https://chrome.google.com/webstore/detail/lolisafe-uploader/enkkmplljfjppcdaancckgilmgoiofnj). That will let you configure your hostname and tokens, so that you can simply `right click` ->  `loli-safe` -> `send to safe` on any image/audio/video file on the web.

Because of how nodejs apps work, if you want it attached to a domain name you will need to make a reverse proxy for it. Here is a tutorial [on how to do this with nginx](https://www.digitalocean.com/community/tutorials/how-to-set-up-a-node-js-application-for-production-on-ubuntu-16-04). Keep in mind that this is only a requirement if you want to access your lolisafe service by using a domain name, otherwise you can use the service just fine by accessing it from your server's IP.

## Sites using lolisafe
- [lolisafe.moe](https://lolisafe.moe): A small safe worth protecting.
- [safe.fiery.me](https://safe.fiery.me): Just another clone.
- [kayo.moe](https://kayo.moe): File hosting for all~
- [dmca.gripe](https://dmca.gripe): a dmca-resistant, permanent file hosting service.
- [safe.succmy.wang](https://safe.succmy.wang): A private clone with a ~~funny~~ bad name
- [namir.in](https://namir.in): A private clone dedicated to best girl.
- [wtf.hyper.lol](https://wtf.hyper.lol): My personal clone with some ~~terrible~~ great changes.
- [discordjs.moe](https://discordjs.moe): A まじ卍 as fuck copy of lolisafe.moe
- [i.liich.me](https://i.liich.me): Another private clone with a different look.
- [criminals.host](https://criminals.host): Redesigned, offshore by AZATEJ.
<<<<<<< HEAD
=======
- [vortex.64i.de](https://vortex.64i.de/): ShareX/WeebShit place for the 64i.de team and interested ones.
- [u.kawaaii.moe](https://u.kawaaii.moe/): Yet another clone with different & kawaii looks (10mb limit)
>>>>>>> 436cbe40
- Feel free to add yours here.

## Author

**lolisafe** © [Pitu](https://github.com/Pitu), Released under the [MIT](https://github.com/WeebDev/lolisafe/blob/master/LICENSE) License.<br>
Authored and maintained by Pitu.

> [lolisafe.moe](https://lolisafe.moe) · GitHub [@Pitu](https://github.com/Pitu)<|MERGE_RESOLUTION|>--- conflicted
+++ resolved
@@ -69,11 +69,7 @@
 - [discordjs.moe](https://discordjs.moe): A まじ卍 as fuck copy of lolisafe.moe
 - [i.liich.me](https://i.liich.me): Another private clone with a different look.
 - [criminals.host](https://criminals.host): Redesigned, offshore by AZATEJ.
-<<<<<<< HEAD
-=======
-- [vortex.64i.de](https://vortex.64i.de/): ShareX/WeebShit place for the 64i.de team and interested ones.
 - [u.kawaaii.moe](https://u.kawaaii.moe/): Yet another clone with different & kawaii looks (10mb limit)
->>>>>>> 436cbe40
 - Feel free to add yours here.
 
 ## Author
