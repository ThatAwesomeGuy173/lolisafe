--- conflicted
+++ resolved
@@ -13,17 +13,14 @@
   if (username === undefined) return res.json({ success: false, description: 'No username provided' })
   if (password === undefined) return res.json({ success: false, description: 'No password provided' })
 
-<<<<<<< HEAD
   const user = await db.table('users').where('username', username).first()
   if (!user) return res.json({ success: false, description: 'Username doesn\'t exist' })
-=======
-	const user = await db.table('users').where('username', username).first();
-	if (!user) return res.json({ success: false, description: 'Username doesn\'t exist' });
-	if (user.enabled === false || user.enabled === 0) return res.json({
-		success: false,
-		description: 'This account has been disabled'
-	});
->>>>>>> 496575de
+  if (user.enabled === false || user.enabled === 0) {
+    return res.json({
+      success: false,
+      description: 'This account has been disabled'
+    })
+  }
 
   bcrypt.compare(password, user.password, (err, result) => {
     if (err) {
@@ -36,7 +33,6 @@
 }
 
 authController.register = async (req, res, next) => {
-<<<<<<< HEAD
   if (config.enableUserAccounts === false) {
     return res.json({ success: false, description: 'Register is disabled at the moment' })
   }
@@ -66,48 +62,12 @@
     await db.table('users').insert({
       username: username,
       password: hash,
-      token: token
+      token: token,
+      enabled: 1
     })
     return res.json({ success: true, token: token })
   })
 }
-=======
-	if (config.enableUserAccounts === false) {
-		return res.json({ success: false, description: 'Register is disabled at the moment' });
-	}
-
-	const username = req.body.username;
-	const password = req.body.password;
-
-	if (username === undefined) return res.json({ success: false, description: 'No username provided' });
-	if (password === undefined) return res.json({ success: false, description: 'No password provided' });
-
-	if (username.length < 4 || username.length > 32) {
-		return res.json({ success: false, description: 'Username must have 4-32 characters' })
-	}
-	if (password.length < 6 || password.length > 64) {
-		return res.json({ success: false, description: 'Password must have 6-64 characters' })
-	}
-
-	const user = await db.table('users').where('username', username).first();
-	if (user) return res.json({ success: false, description: 'Username already exists' });
-
-	bcrypt.hash(password, 10, async (err, hash) => {
-		if (err) {
-			console.log(err);
-			return res.json({ success: false, description: 'Error generating password hash (╯°□°）╯︵ ┻━┻' });
-		}
-		const token = randomstring.generate(64);
-		await db.table('users').insert({
-			username: username,
-			password: hash,
-			token: token,
-			enabled: 1
-		});
-		return res.json({ success: true, token: token })
-	});
-};
->>>>>>> 496575de
 
 authController.changePassword = async (req, res, next) => {
   const user = await utils.authorize(req, res)
