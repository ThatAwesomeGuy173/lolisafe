const { promisify } = require('util')
const { spawn } = require('child_process')
const fetch = require('node-fetch')
const ffmpeg = require('fluent-ffmpeg')
const path = require('path')
const sharp = require('sharp')
const si = require('systeminformation')
const paths = require('./pathsController')
const perms = require('./permissionController')
const config = require('./../config')
const logger = require('./../logger')
const db = require('knex')(config.database)

const self = {
  clamd: {
    scanner: null,
    timeout: config.uploads.scan.timeout || 5000,
    chunkSize: config.uploads.scan.chunkSize || 64 * 1024,
    groupBypass: config.uploads.scan.groupBypass || null,
    whitelistExtensions: (Array.isArray(config.uploads.scan.whitelistExtensions) &&
     config.uploads.scan.whitelistExtensions.length) ? config.uploads.scan.whitelistExtensions : null,
    maxSize: (parseInt(config.uploads.scan.maxSize) * 1e6) || null
  },
  gitHash: null,
  idSet: null,

  idMaxTries: config.uploads.maxTries || 1,

  imageExts: ['.gif', '.jpeg', '.jpg', '.png', '.svg', '.tif', '.tiff', '.webp'],
  videoExts: ['.3g2', '.3gp', '.asf', '.avchd', '.avi', '.divx', '.evo', '.flv', '.h264', '.h265', '.hevc', '.m2p', '.m2ts', '.m4v', '.mk3d', '.mkv', '.mov', '.mp4', '.mpeg', '.mpg', '.mxf', '.ogg', '.ogv', '.ps', '.qt', '.rmvb', '.ts', '.vob', '.webm', '.wmv'],
  thumbSize: config.uploads.generateThumbs.size || 200,
  ffprobe: promisify(ffmpeg.ffprobe),

  albumsCache: {},
  timezoneOffset: new Date().getTimezoneOffset()
}

const statsCache = {
  system: {
    cache: null,
    generating: false,
    generatedAt: 0
  },
  disk: {
    cache: null,
    generating: false,
    generatedAt: 0
  },
  albums: {
    cache: null,
    generating: false,
    generatedAt: 0
  },
  users: {
    cache: null,
    generating: false,
    generatedAt: 0
  },
  uploads: {
    cache: null,
    generating: false,
    generatedAt: 0
  }
}

const cloudflareAuth = config.cloudflare && config.cloudflare.apiKey &&
  config.cloudflare.email && config.cloudflare.zoneId

self.mayGenerateThumb = extname => {
  return (config.uploads.generateThumbs.image && self.imageExts.includes(extname)) ||
    (config.uploads.generateThumbs.video && self.videoExts.includes(extname))
}

// Expand if necessary (must be lower case); for now only preserves some known tarballs
const extPreserves = ['.tar.gz', '.tar.z', '.tar.bz2', '.tar.lzma', '.tar.lzo', '.tar.xz']

self.extname = filename => {
  // Always return blank string if the filename does not seem to have a valid extension
  // Files such as .DS_Store (anything that starts with a dot, without any extension after) will still be accepted
  if (!/\../.test(filename)) return ''

  let lower = filename.toLowerCase() // due to this, the returned extname will always be lower case
  let multi = ''
  let extname = ''

  // check for multi-archive extensions (.001, .002, and so on)
  if (/\.\d{3}$/.test(lower)) {
    multi = lower.slice(lower.lastIndexOf('.') - lower.length)
    lower = lower.slice(0, lower.lastIndexOf('.'))
  }

  // check against extensions that must be preserved
  for (const extPreserve of extPreserves)
    if (lower.endsWith(extPreserve)) {
      extname = extPreserve
      break
    }

  if (!extname)
    extname = lower.slice(lower.lastIndexOf('.') - lower.length) // path.extname(lower)

  return extname + multi
}

self.escape = string => {
  // MIT License
  // Copyright(c) 2012-2013 TJ Holowaychuk
  // Copyright(c) 2015 Andreas Lubbe
  // Copyright(c) 2015 Tiancheng "Timothy" Gu

  if (!string)
    return string

  const str = String(string)
  const match = /["'&<>]/.exec(str)

  if (!match)
    return str

  let escape
  let html = ''
  let index = 0
  let lastIndex = 0

  for (index = match.index; index < str.length; index++) {
    switch (str.charCodeAt(index)) {
      case 34: // "
        escape = '&quot;'
        break
      case 38: // &
        escape = '&amp;'
        break
      case 39: // '
        escape = '&#39;'
        break
      case 60: // <
        escape = '&lt;'
        break
      case 62: // >
        escape = '&gt;'
        break
      default:
        continue
    }

    if (lastIndex !== index)
      html += str.substring(lastIndex, index)

    lastIndex = index + 1
    html += escape
  }

  return lastIndex !== index
    ? html + str.substring(lastIndex, index)
    : html
}

self.stripIndents = string => {
  if (!string) return
  const result = string.replace(/^[^\S\n]+/gm, '')
  const match = result.match(/^[^\S\n]*(?=\S)/gm)
  const indent = match && Math.min(...match.map(el => el.length))
  if (indent) {
    const regexp = new RegExp(`^.{${indent}}`, 'gm')
    return result.replace(regexp, '')
  }
  return result
}

self.authorize = async (req, res) => {
  // TODO: Improve usage of this function by the other APIs
  const token = req.headers.token
  if (token === undefined) {
    res.status(401).json({ success: false, description: 'No token provided.' })
    return
  }

  try {
    const user = await db.table('users')
      .where('token', token)
      .first()
    if (user) {
      if (user.enabled === false || user.enabled === 0) {
        res.json({ success: false, description: 'This account has been disabled.' })
        return
      }
      return user
    }

    res.status(401).json({ success: false, description: 'Invalid token.' })
  } catch (error) {
    logger.error(error)
    res.status(500).json({ success: false, description: 'An unexpected error occurred. Try again?' })
  }
}

self.generateThumbs = async (name, extname, force) => {
  const thumbname = path.join(paths.thumbs, name.slice(0, -extname.length) + '.png')

  try {
    // Check if thumbnail already exists
    try {
      const lstat = await paths.lstat(thumbname)
      if (lstat.isSymbolicLink())
        // Unlink if symlink (should be symlink to the placeholder)
        await paths.unlink(thumbname)
      else if (!force)
        // Continue only if it does not exist, unless forced to
        return true
    } catch (error) {
      // Re-throw error
      if (error.code !== 'ENOENT')
        throw error
    }

    // Full path to input file
    const input = path.join(paths.uploads, name)

    // If image extension
    if (self.imageExts.includes(extname)) {
      const resizeOptions = {
        width: ${self.thumbSize},
        height: ${self.thumbSize},
        fit: 'contain',
        background: {
          r: 0,
          g: 0,
          b: 0,
          alpha: 0
        }
      }
      const image = sharp(input)
      const metadata = await image.metadata()
      if (metadata.width > resizeOptions.width || metadata.height > resizeOptions.height) {
        await image
          .resize(resizeOptions)
          .toFile(thumbname)
      } else if (metadata.width === resizeOptions.width && metadata.height === resizeOptions.height) {
        await image
          .toFile(thumbname)
      } else {
        const x = resizeOptions.width - metadata.width
        const y = resizeOptions.height - metadata.height
        await image
          .extend({
            top: Math.floor(y / 2),
            bottom: Math.ceil(y / 2),
            left: Math.floor(x / 2),
            right: Math.ceil(x / 2),
            background: resizeOptions.background
          })
          .toFile(thumbname)
      }
    } else if (self.videoExts.includes(extname)) {
      const metadata = await self.ffprobe(input)
      const duration = parseInt(metadata.format.duration)

      // Skip files that have neither video streams/channels nor valid duration metadata
      if (!metadata.streams || !metadata.streams.some(s => s.codec_type === 'video') || isNaN(duration))
        throw 'File does not have valid required data'

      await new Promise((resolve, reject) => {
        ffmpeg(input)
<<<<<<< HEAD
          .seekInput(duration * 20 / 100)
          .frames(1)
          .videoFilters([
            {
              filter: 'select',
              options: 'eq(pict_type\\,I)'
            },
            {
              filter: 'scale',
              options: '200:200:force_original_aspect_ratio=decrease'
            }
          ])
          .output(thumbname)
=======
          .inputOptions([
          ])
          .output(thumbname)
          .outputOptions([
            `-ss ${duration * 20 / 100}`,
            '-vframes 1',
            `-vf scale=${self.thumbSize}:${self.thumbSize}:force_original_aspect_ratio=decrease`
          ])
>>>>>>> cf259346
          .on('error', async error => {
            // Try to unlink thumbnail,
            // since ffmpeg may have created an incomplete thumbnail
            try {
              await paths.unlink(thumbname)
            } catch (err) {
              if (err && err.code !== 'ENOENT')
                logger.error(`[${name}]: ${err.toString()}`)
            }
            return reject(error)
          })
          .on('end', () => resolve(true))
          .run()
      })
    } else {
      return false
    }
  } catch (error) {
    // TODO: Parse ffmpeg/ffprobe errors into concise error messages (get rid of versions info)
    // Suppress error logging for errors matching these patterns
    const errorString = error.toString()
    const suppress = [
      /Input file contains unsupported image format/,
      /Invalid data found when processing input/,
      /File does not have valid required data/,
      /Could not find codec parameters/,
      /Duplicate element/
    ]

    if (!suppress.some(t => t.test(errorString)))
      logger.error(`[${name}]: ${errorString}`)

    try {
      await paths.symlink(paths.thumbPlaceholder, thumbname)
      return true
    } catch (err) {
      logger.error(err)
      return false
    }
  }

  return true
}

self.stripTags = async (name, extname) => {
  const fullpath = path.join(paths.uploads, name)

  if (self.imageExts.includes(extname)) {
    const tmpfile = path.join(paths.uploads, `tmp-${name}`)
    await paths.rename(fullpath, tmpfile)

    try {
      await sharp(tmpfile)
        .toFile(fullpath)
      await paths.unlink(tmpfile)
    } catch (error) {
      await paths.unlink(tmpfile)
      // Re-throw error
      throw error
    }
  } else if (config.uploads.stripTags.video && self.videoExts.includes(extname)) {
    const tmpfile = path.join(paths.uploads, `tmp-${name}`)
    await paths.rename(fullpath, tmpfile)

    try {
      await new Promise((resolve, reject) => {
        ffmpeg(tmpfile)
          .output(fullpath)
          .outputOptions([
            // Experimental.
            '-c copy',
            '-map_metadata:g -1:g',
            '-map_metadata:s:v -1:g',
            '-map_metadata:s:a -1:g'
          ])
          .on('error', error => reject(error))
          .on('end', () => resolve(true))
          .run()
      })
      await paths.unlink(tmpfile)
    } catch (error) {
      await paths.unlink(tmpfile)
      // Re-throw error
      throw error
    }
  }

  return true
}

self.unlinkFile = async (filename, predb) => {
  try {
    await paths.unlink(path.join(paths.uploads, filename))
  } catch (error) {
    // Return true if file does not exist
    if (error.code !== 'ENOENT')
      throw error
  }

  const identifier = filename.split('.')[0]

  // Do not remove from identifiers cache on pre-db-deletion
  // eslint-disable-next-line curly
  if (!predb && self.idSet) {
    self.idSet.delete(identifier)
    // logger.log(`Removed ${identifier} from identifiers cache (deleteFile)`)
  }

  const extname = self.extname(filename)
  if (self.imageExts.includes(extname) || self.videoExts.includes(extname))
    try {
      await paths.unlink(path.join(paths.thumbs, `${identifier}.png`))
    } catch (error) {
      if (error.code !== 'ENOENT')
        throw error
    }
}

self.bulkDeleteFromDb = async (field, values, user) => {
  // Always return an empty array on failure
  if (!user || !['id', 'name'].includes(field) || !values.length)
    return []

  // SQLITE_LIMIT_VARIABLE_NUMBER, which defaults to 999
  // Read more: https://www.sqlite.org/limits.html
  const MAX_VARIABLES_CHUNK_SIZE = 999
  const chunks = []
  while (values.length)
    chunks.push(values.splice(0, MAX_VARIABLES_CHUNK_SIZE))

  let failed = []
  const ismoderator = perms.is(user, 'moderator')

  try {
    let unlinkeds = []
    const albumids = []

    await Promise.all(chunks.map(async chunk => {
      const files = await db.table('files')
        .whereIn(field, chunk)
        .where(function () {
          if (!ismoderator)
            this.where('userid', user.id)
        })

      // Push files that could not be found in db
      failed = failed.concat(chunk.filter(value => !files.find(file => file[field] === value)))

      // Unlink all found files
      const unlinked = []

      await Promise.all(files.map(async file => {
        try {
          await self.unlinkFile(file.name, true)
          unlinked.push(file)
        } catch (error) {
          logger.error(error)
          failed.push(file[field])
        }
      }))

      if (!unlinked.length) return

      // Delete all unlinked files from db
      await db.table('files')
        .whereIn('id', unlinked.map(file => file.id))
        .del()
      self.invalidateStatsCache('uploads')

      if (self.idSet)
        unlinked.forEach(file => {
          const identifier = file.name.split('.')[0]
          self.idSet.delete(identifier)
          // logger.log(`Removed ${identifier} from identifiers cache (bulkDeleteFromDb)`)
        })

      // Push album ids
      unlinked.forEach(file => {
        if (file.albumid && !albumids.includes(file.albumid))
          albumids.push(file.albumid)
      })

      // Push unlinked files
      unlinkeds = unlinkeds.concat(unlinked)
    }))

    if (unlinkeds.length) {
      // Update albums if necessary, but do not wait
      if (albumids.length) {
        db.table('albums')
          .whereIn('id', albumids)
          .update('editedAt', Math.floor(Date.now() / 1000))
          .catch(logger.error)
        self.invalidateAlbumsCache(albumids)
      }

      // Purge Cloudflare's cache if necessary, but do not wait
      if (config.cloudflare.purgeCache)
        self.purgeCloudflareCache(unlinkeds.map(file => file.name), true, true)
          .then(results => {
            for (const result of results)
              if (result.errors.length)
                result.errors.forEach(error => logger.error(`[CF]: ${error}`))
          })
    }
  } catch (error) {
    logger.error(error)
  }

  return failed
}

self.purgeCloudflareCache = async (names, uploads, thumbs) => {
  if (!Array.isArray(names) || !names.length || !cloudflareAuth)
    return [{
      success: false,
      files: [],
      errors: ['An unexpected error occured.']
    }]

  let domain = config.domain
  if (!uploads) domain = config.homeDomain

  const thumbNames = []
  names = names.map(name => {
    if (uploads) {
      const url = `${domain}/${name}`
      const extname = self.extname(name)
      if (thumbs && self.mayGenerateThumb(extname))
        thumbNames.push(`${domain}/thumbs/${name.slice(0, -extname.length)}.png`)
      return url
    } else {
      return name === 'home' ? domain : `${domain}/${name}`
    }
  })
  names = names.concat(thumbNames)

  // Split array into multiple arrays with max length of 30 URLs
  // https://api.cloudflare.com/#zone-purge-files-by-url
  // TODO: Handle API rate limits
  const MAX_LENGTH = 30
  const chunks = []
  while (names.length)
    chunks.push(names.splice(0, MAX_LENGTH))

  const url = `https://api.cloudflare.com/client/v4/zones/${config.cloudflare.zoneId}/purge_cache`
  const results = []

  await Promise.all(chunks.map(async chunk => {
    const result = {
      success: false,
      files: chunk,
      errors: []
    }

    try {
      const purge = await fetch(url, {
        method: 'POST',
        body: JSON.stringify({ files: chunk }),
        headers: {
          'Content-Type': 'application/json',
          'X-Auth-Email': config.cloudflare.email,
          'X-Auth-Key': config.cloudflare.apiKey
        }
      })
      const response = await purge.json()
      result.success = response.success
      if (Array.isArray(response.errors) && response.errors.length)
        result.errors = response.errors.map(error => `${error.code}: ${error.message}`)
    } catch (error) {
      result.errors = [error.toString()]
    }

    results.push(result)
  }))

  return results
}

self.bulkDeleteExpired = async (dryrun, verbose) => {
  const timestamp = Date.now() / 1000
  const fields = ['id']
  if (verbose) fields.push('name')
  const sudo = { username: 'root' }

  const result = {}
  result.expired = await db.table('files')
    .where('expirydate', '<=', timestamp)
    .select(fields)

  if (!dryrun) {
    // Make a shallow copy
    const field = fields[0]
    const values = result.expired.slice().map(row => row[field])
    result.failed = await self.bulkDeleteFromDb(field, values, sudo)
  }

  return result
}

self.invalidateAlbumsCache = albumids => {
  for (const albumid of albumids) {
    delete self.albumsCache[albumid]
    delete self.albumsCache[`${albumid}-nojs`]
  }
}

self.invalidateStatsCache = type => {
  if (!['albums', 'users', 'uploads'].includes(type)) return
  statsCache[type].cache = null
}

self.stats = async (req, res, next) => {
  const user = await self.authorize(req, res)
  if (!user) return

  const isadmin = perms.is(user, 'admin')
  if (!isadmin) return res.status(403).end()

  try {
    const stats = {}
    const os = await si.osInfo()

    // System info
    if (!statsCache.system.cache && statsCache.system.generating) {
      stats.system = false
    } else if (((Date.now() - statsCache.system.generatedAt) <= 1000) || statsCache.system.generating) {
      // Use cache for 1000 ms (1 second)
      stats.system = statsCache.system.cache
    } else {
      statsCache.system.generating = true
      statsCache.system.generatedAt = Date.now()

      const currentLoad = await si.currentLoad()
      const mem = await si.mem()

      stats.system = {
        _types: {
          byte: ['memoryUsage'],
          byteUsage: ['systemMemory']
        },
        platform: `${os.platform} ${os.arch}`,
        distro: `${os.distro} ${os.release}`,
        kernel: os.kernel,
        cpuLoad: `${currentLoad.currentload.toFixed(1)}%`,
        cpusLoad: currentLoad.cpus.map(cpu => `${cpu.load.toFixed(1)}%`).join(', '),
        systemMemory: {
          used: mem.active,
          total: mem.total
        },
        memoryUsage: process.memoryUsage().rss,
        nodeVersion: `${process.versions.node}`
      }

      // Update cache
      statsCache.system.cache = stats.system
      statsCache.system.generating = false
    }

    // Disk usage, only for Linux platform
    if (os.platform === 'linux')
      if (!statsCache.disk.cache && statsCache.disk.generating) {
        stats.disk = false
      } else if (((Date.now() - statsCache.disk.generatedAt) <= 60000) || statsCache.disk.generating) {
        // Use cache for 60000 ms (60 seconds)
        stats.disk = statsCache.disk.cache
      } else {
        statsCache.disk.generating = true
        statsCache.disk.generatedAt = Date.now()

        stats.disk = {
          _types: {
            byteUsage: ['drive']
          },
          drive: null
        }

        // Linux-only extended disk stats
        if (config.linuxDiskStats) {
          // We pre-assign the keys below to fix their order
          stats.disk._types.byte = ['uploads', 'thumbs', 'zips', 'chunks']
          stats.disk.uploads = 0
          stats.disk.thumbs = 0
          stats.disk.zips = 0
          stats.disk.chunks = 0

          const subdirs = []

          // Get size of uploads path (excluding sub-directories)
          await new Promise((resolve, reject) => {
            const proc = spawn('du', [
              '--apparent-size',
              '--block-size=1',
              '--dereference',
              '--max-depth=1',
              '--separate-dirs',
              paths.uploads
            ])

            proc.stdout.on('data', data => {
              const formatted = String(data)
                .trim()
                .split(/\s+/)
              for (let i = 0; i < formatted.length; i += 2) {
                const path = formatted[i + 1]
                if (!path) return

                if (path !== paths.uploads) {
                  subdirs.push(path)
                  continue
                }

                stats.disk.uploads = parseInt(formatted[i])
              }
            })

            const stderr = []
            proc.stderr.on('data', data => stderr.push(String(data)))

            proc.on('exit', code => {
              if (code !== 0) return reject(stderr)
              resolve()
            })
          })

          await Promise.all(subdirs.map(subdir => {
            return new Promise((resolve, reject) => {
              const proc = spawn('du', [
                '--apparent-size',
                '--block-size=1',
                '--dereference',
                '--summarize',
                subdir
              ])

              proc.stdout.on('data', data => {
                const formatted = String(data)
                  .trim()
                  .split(/\s+/)
                if (formatted.length !== 2) return

                const basename = path.basename(formatted[1])
                stats.disk[basename] = parseInt(formatted[0])

                // Add to types if necessary
                if (!stats.disk._types.byte.includes(basename))
                  stats.disk._types.byte.push(basename)
              })

              const stderr = []
              proc.stderr.on('data', data => stderr.push(String(data)))

              proc.on('exit', code => {
                if (code !== 0) return reject(stderr)
                resolve()
              })
            })
          }))
        }

        // Get disk usage of whichever disk uploads path resides on
        await new Promise((resolve, reject) => {
          const proc = spawn('df', [
            '--block-size=1',
            '--output=used,size',
            paths.uploads
          ])

          proc.stdout.on('data', data => {
            // Only use the first valid line
            if (stats.disk.drive !== null) return

            const lines = String(data)
              .trim()
              .split('\n')
            if (lines.length !== 2) return

            for (const line of lines) {
              const columns = line.split(/\s+/)
              // Skip lines that have non-number chars
              if (columns.some(w => !/^\d+$/.test(w))) continue

              stats.disk.drive = {
                used: parseInt(columns[0]),
                total: parseInt(columns[1])
              }
            }
          })

          const stderr = []
          proc.stderr.on('data', data => stderr.push(String(data)))

          proc.on('exit', code => {
            if (code !== 0) return reject(stderr)
            resolve()
          })
        })

        // Update cache
        statsCache.disk.cache = stats.disk
        statsCache.disk.generating = false
      }

    // Uploads
    if (!statsCache.uploads.cache && statsCache.uploads.generating) {
      stats.uploads = false
    } else if (statsCache.uploads.cache) {
      stats.uploads = statsCache.uploads.cache
    } else {
      statsCache.uploads.generating = true
      statsCache.uploads.generatedAt = Date.now()

      stats.uploads = {
        _types: {
          number: ['total', 'images', 'videos', 'others']
        },
        total: 0,
        images: 0,
        videos: 0,
        others: 0
      }

      if (!config.linuxDiskStats || os.platform !== 'linux') {
        const uploads = await db.table('files')
          .select('size')
        stats.uploads.total = uploads.length
        stats.uploads.sizeInDb = uploads.reduce((acc, upload) => acc + parseInt(upload.size), 0)
        // Add type information for the new column
        if (!Array.isArray(stats.uploads._types.byte))
          stats.uploads._types.byte = []
        stats.uploads._types.byte.push('sizeInDb')
      } else {
        stats.uploads.total = await db.table('files')
          .count('id as count')
          .then(rows => rows[0].count)
      }

      stats.uploads.images = await db.table('files')
        .where(function () {
          for (const ext of self.imageExts)
            this.orWhere('name', 'like', `%${ext}`)
        })
        .count('id as count')
        .then(rows => rows[0].count)

      stats.uploads.videos = await db.table('files')
        .where(function () {
          for (const ext of self.videoExts)
            this.orWhere('name', 'like', `%${ext}`)
        })
        .count('id as count')
        .then(rows => rows[0].count)

      stats.uploads.others = stats.uploads.total - stats.uploads.images - stats.uploads.videos

      // Update cache
      statsCache.uploads.cache = stats.uploads
      statsCache.uploads.generating = false
    }

    // Users
    if (!statsCache.users.cache && statsCache.users.generating) {
      stats.users = false
    } else if (statsCache.users.cache) {
      stats.users = statsCache.users.cache
    } else {
      statsCache.users.generating = true
      statsCache.users.generatedAt = Date.now()

      stats.users = {
        _types: {
          number: ['total', 'disabled']
        },
        total: 0,
        disabled: 0
      }

      const permissionKeys = Object.keys(perms.permissions).reverse()
      permissionKeys.forEach(p => {
        stats.users[p] = 0
        stats.users._types.number.push(p)
      })

      const users = await db.table('users')
      stats.users.total = users.length
      for (const user of users) {
        if (user.enabled === false || user.enabled === 0)
          stats.users.disabled++

        // This may be inaccurate on installations with customized permissions
        user.permission = user.permission || 0
        for (const p of permissionKeys)
          if (user.permission === perms.permissions[p]) {
            stats.users[p]++
            break
          }
      }

      // Update cache
      statsCache.users.cache = stats.users
      statsCache.users.generating = false
    }

    // Albums
    if (!statsCache.albums.cache && statsCache.albums.generating) {
      stats.albums = false
    } else if (statsCache.albums.cache) {
      stats.albums = statsCache.albums.cache
    } else {
      statsCache.albums.generating = true
      statsCache.albums.generatedAt = Date.now()

      stats.albums = {
        _types: {
          number: ['total', 'active', 'downloadable', 'public', 'generatedZip']
        },
        total: 0,
        disabled: 0,
        public: 0,
        downloadable: 0,
        zipGenerated: 0
      }

      const albums = await db.table('albums')
      stats.albums.total = albums.length
      const identifiers = []
      for (const album of albums) {
        if (!album.enabled) {
          stats.albums.disabled++
          continue
        }
        if (album.download) stats.albums.downloadable++
        if (album.public) stats.albums.public++
        if (album.zipGeneratedAt) identifiers.push(album.identifier)
      }

      await Promise.all(identifiers.map(async identifier => {
        try {
          await paths.access(path.join(paths.zips, `${identifier}.zip`))
          stats.albums.zipGenerated++
        } catch (error) {
          // Re-throw error
          if (error.code !== 'ENOENT')
            throw error
        }
      }))

      // Update cache
      statsCache.albums.cache = stats.albums
      statsCache.albums.generating = false
    }

    return res.json({ success: true, stats })
  } catch (error) {
    logger.error(error)
    // Reset generating state when encountering any errors
    Object.keys(statsCache).forEach(key => {
      statsCache[key].generating = false
    })
    return res.status(500).json({ success: false, description: 'An unexpected error occurred. Try again?' })
  }
}

module.exports = self<|MERGE_RESOLUTION|>--- conflicted
+++ resolved
@@ -261,7 +261,6 @@
 
       await new Promise((resolve, reject) => {
         ffmpeg(input)
-<<<<<<< HEAD
           .seekInput(duration * 20 / 100)
           .frames(1)
           .videoFilters([
@@ -271,20 +270,10 @@
             },
             {
               filter: 'scale',
-              options: '200:200:force_original_aspect_ratio=decrease'
+              options: `${self.thumbSize}:${self.thumbSize}:force_original_aspect_ratio=decrease`
             }
           ])
           .output(thumbname)
-=======
-          .inputOptions([
-          ])
-          .output(thumbname)
-          .outputOptions([
-            `-ss ${duration * 20 / 100}`,
-            '-vframes 1',
-            `-vf scale=${self.thumbSize}:${self.thumbSize}:force_original_aspect_ratio=decrease`
-          ])
->>>>>>> cf259346
           .on('error', async error => {
             // Try to unlink thumbnail,
             // since ffmpeg may have created an incomplete thumbnail
