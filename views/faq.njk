{% set metaTitle = "FAQ" %}
{% set metaUrl = '/faq' %}

{% extends "_layout.njk" %}

{% set noJsMaxSizeInt = config.cloudflare.noJsMaxSize | int %}
{% set chunkSizeInt = config.uploads.chunkSize | int %}
{% set extensionsFilterMode = config.extensionsFilterMode %}
{% set extensionsFilter = config.extensionsFilter %}

{% block stylesheets %}
<!-- Libs stylesheets -->
<link rel="stylesheet" href="libs/fontello/fontello.css{{ versions[1] }}">
{{ super() }}
{% endblock %}

{% block content %}
{{ super() }}
<section class="section">
  <div class="container has-text-left">
<<<<<<< HEAD
    <h2 class='subtitle'>What is tohru.is-very-cute.moe?</h2>
    <article class="message">
      <div class="message-body">
        This is a personal fork of <a href="https://github.com/BobbyWibowo/lolisafe" target="_blank" rel="noopener">BobbyWibowo's fork</a> of <a href="https://github.com/WeebDev/lolisafe" target="_blank" rel="noopener">lolisafe</a>.<br>
        GitHub repository of this fork is located <a href="https://github.com/ThatAwesomeGuy173/lolisafe/tree/tohru" target="_blank" rel="noopener">here</a>.
=======
    <h1 class="title">
      Frequently Asked Questions
    </h1>
    <hr>

    <h2 id="general" class='title is-spaced'>General</h2>

    <h3 class="subtitle has-text-white-ter">What is {{ globals.name }}?</h3>
    <article class="message">
      <div class="message-body">
        This is a fork of <a href="https://github.com/WeebDev/lolisafe" target="_blank" rel="noopener">lolisafe</a>.<br>
        {{ globals.fork_host }} repository of the fork is located <a href="{{ globals.fork_repo }}" target="_blank" rel="noopener">here</a>.
>>>>>>> 6d11d9c4
      </div>
    </article>

    {% if globals.enable_faq_banned_categories -%}
    <h3 class="subtitle has-text-white-ter">Are there any <strong>banned categories</strong>?</h3>
    <article class="message">
      <div class="message-body">
<<<<<<< HEAD
        Unless I receive a copyright complain, or some other bullshit, I will.
      </div>
    </article>
{#
    <h2 class='subtitle'>How can I keep track of my uploads?</h2>
=======
        Banned categories are the following, <i>but not limited to</i>:<br>
        <strong>Child pornography.</strong><br>
        Virus/malware, or anything Google Safe Search would categorize as <i>unwanted software</i> *.<br>
        Copyrighted content. Meaning I will respond to copyright takedown notices,.. if any.<br>
        <strong>Full-length episodes of cartoons, TV shows or movies of any kind.</strong> Japanese, Chinese, Antarcticaness, I don't care.<br>
        CD drama audio files. I only know of Japanese shows that have these, but regardless of nationality.<br>
        <br>
        Any of such uploads, when found, will be purged immediately without any prior notice.<br>
        Repeat offenders will have their IPs permanently blocked from accessing {{ globals.whole_faq }}.<br>
        For child pornography specifically, first offenders will immediately be blocked permanently.<br>
        <br>
        * When Google Safe Search detects <i>unwanted software</i>, Chrome's users will be alerted that anything they download from {{ globals.whole_faq }} are <i>unsafe</i>.
      </div>
    </article>
    {%- endif %}

    <h3 class="subtitle has-text-white-ter">Will you keep my uploads forever?</h3>
>>>>>>> 6d11d9c4
    <article class="message">
      <div class="message-body">
        Unless the uploads are included within the banned categories above, or some other bullshit, I will.<br>
        {% if globals.takedowns_url -%}
        In case I have to take down any uploads, I will log their names and explanations in <a href="{{ globals.takedowns_url }}" target="_blank">here</a>.<br>
        {%- endif %}
        <br>
        Otherwise, we also have temporary uploads feature, with which you can have your uploads be automatically deleted after a period of time.<br>
        It is disabled by default, but you can configure it through our homepage uploader's Config tab.
      </div>
    </article>

    <h3 class="subtitle has-text-white-ter">How can I keep track of my uploads?</h3>
    <article class="message">
      <div class="message-body">
        Simply create a user on the site and every uploads will be associated with your account, granting you access to your uploads through our Dashboard.<br>
        You will <strong>have</strong> to do this if you ever want to delete your own uploads in the future, unless you choose to use the temporary uploads feature.
      </div>
    </article>

    <h3 class="subtitle has-text-white-ter">What are albums?</h3>
    <article class="message">
      <div class="message-body">
        Albums are a simple way of sorting/categorizing uploads together.<br>
        You can share public links to these albums, allowing everyone else to view pretty listings of the uploads in them.<br>
        Albums can also be downloaded as ZIP-archives.<br>
        Both of these features can be toggled per-album basis from the Dashboard.
      </div>
    </article>
<<<<<<< HEAD
#}
    <h2 class='subtitle'>Why should I use this?</h2>
=======

    <h3 class="subtitle has-text-white-ter">Why should I use this?</h3>
>>>>>>> 6d11d9c4
    <article class="message">
      <div class="message-body">
        I don't know.
      </div>
    </article>
<<<<<<< HEAD
{#
    <h2 class='subtitle'>I saw something too illegal for my tastes here, what should I do?</h2>
=======

    <h3 class="subtitle has-text-white-ter">I saw something too illegal for my tastes here, what should I do?</h3>
>>>>>>> 6d11d9c4
    <article class="message">
      <div class="message-body">
        Send a strongly worded email to <a href="mailto:{{ globals.email }}">{{ globals.email }}</a> and I will try to get back to you within <strong>48 hours</strong>.<br>
        These include copyright takedown notices and reports about uploads violating banned categories.
      </div>
    </article>

    {% if globals.support -%}
    <h3 class="subtitle has-text-white-ter">How can I support {{ globals.name }}?</h3>
    <article class="message">
      <div class="message-body">
        {{ globals.support | safe }}
      </div>
    </article>
    {%- endif %}
  </div>
</section>

<section class="section">
  <div class="container has-text-left">
    <h2 id="technical" class='title is-spaced'>Technical</h2>

    <h3 class="subtitle has-text-white-ter">What are the allowed extensions here?</h3>
    <article class="message">
      <div class="message-body">
        {% if extensionsFilter.length -%}
          {%- if extensionsFilterMode === 'whitelist' -%}
          We only support the following extensions:
          {%- else -%}
          We support any file extensions, except the following:
          {%- endif -%}<br>
          {% set comma = joiner(' ') -%}
          {%- for extension in extensionsFilter -%}
          {{ comma() }}<code>{{ extension }}</code>
          {%- endfor -%}
        {%- else -%}
        We support any file extensions.
        {%- endif %}
      </div>
    </article>

    <h3 class="subtitle has-text-white-ter">Why are my <strong>.htm/.html</strong> uploads being served as plain text?</h3>
    <article class="message">
      <div class="message-body">
        There had been too many phishing pages being uploaded in the past.
      </div>
    </article>
<<<<<<< HEAD
#}
    <h2 class='subtitle'>Where is the server located at?</h2>
    <article class="message">
      <div class="message-body">
        New Jersey, U.S.<br>
      </div>
    </article>
{#
    <h2 class='subtitle'>Since my uploads are cached, what about after I delete them from the dashboard?</h2>
=======

    {% if globals.server_location -%}
    <h3 class="subtitle has-text-white-ter">Where is the server located?</h3>
    <article class="message">
      <div class="message-body">
        {{ globals.server_location | safe }}.
        {% if config.cloudflare.purgeCache -%}
        <br>
        We are using <a href="https://www.cloudflare.com/cdn/" target="_blank" rel="noopener">Cloudflare</a> though, so you can expect your uploads to be delivered quickly all over the world after they have been cached.
        {%- endif %}
      </div>
    </article>
    {%- endif %}

    {% if config.cloudflare.purgeCache -%}
    <h3 class="subtitle has-text-white-ter">Since my uploads are cached, what about after I delete them from the dashboard?</h3>
>>>>>>> 6d11d9c4
    <article class="message">
      <div class="message-body">
        We will send API requests to Cloudflare to purge their cache immediately after you delete your uploads from the dashboard.<br>
        Cache of their thumbnails will also be purged, if applicable.
      </div>
    </article>
    {%- endif %}

    {% if globals.enable_faq_tor -%}
    <h3 class="subtitle has-text-white-ter">I cannot access this website with Tor and/or VPNs!?</h3>
    <article class="message">
      <div class="message-body">
        My server is actively refreshing and blacklisting Tor exit nodes.<br>
        There have been too many child pornography uploaders using Tor, that they simply didn't care about individual IPs being banned.<br>
        Sometimes I might also end up blacklisting IP ranges that were known to come from VPNs, if there had been attempts with multiple of those IPs.<br>
        Nothing much I can do about it. We live in a society.
      </div>
    </article>
    {%- endif %}

    <h3 class="subtitle has-text-white-ter">Are there any Desktop clients?</h3>
    <article class="message">
      <div class="message-body">
        We do have some browser extensions:<br>
        <a href="https://addons.mozilla.org/en-US/firefox/addon/lolisafe/" target="_blank" rel="noopener">Firefox extension</a>. Maintained by me. Its GitHub repository is located <a href="https://github.com/BobbyWibowo/loli-safe-extension" target="_blank" rel="noopener">here</a>.<br>
        <a href="https://chrome.google.com/webstore/detail/loli-safe-uploader/enkkmplljfjppcdaancckgilmgoiofnj" target="_blank" rel="noopener">Chrome extension</a>. Maintained by lolisafe's team. Its GitHub repository is located <a href="https://github.com/WeebDev/loli-safe-extension" target="_blank" rel="noopener">here</a>.<br>
        With the Chrome extension specifically, you will have to manually set the domain in the extension's settings to <code>https://safe.fiery.me</code>.<br>
        <br>
        If you use Windows desktop, the safe support uploads from <a href="https://github.com/ShareX/ShareX" target="_blank" rel="noopener">ShareX</a>.<br>
        You can download the config file by clicking on the ShareX icon on the homepage.<br>
        When logged in, the config file will also be automatically populated with your account's token.<br>
        This will allow you to manage your ShareX uploads from our Dashboard.<br>
        <br>
        If you use Linux desktop, there is a compatible bash uploader which I also maintain.<br>
        You can learn more about it from <a href="https://github.com/BobbyWibowo/uguush" target="_blank" rel="noopener">its GitHub repository</a>.
      </div>
    </article>

    <h3 class="subtitle has-text-white-ter">Do you have a No-JS uploader form?</h3>
    <article class="message">
      <div class="message-body">
        <a href="nojs" target="_blank"><strong>Yes!</strong></a>
      </div>
    </article>

    {% if noJsMaxSizeInt and chunkSizeInt -%}
    <h3 class="subtitle has-text-white-ter">Why is the maximum file size in the No-JS uploader form smaller?</h3>
    <article class="message">
      <div class="message-body">
        This site is using Cloudflare, which limits the maximum upload size.<br>
        Since the homepage uploader chunks your uploads through JS wizardry, it is possible to increase the maximum file size there.
      </div>
    </article>
    {%- endif %}

    {% if chunkSizeInt -%}
    <h3 class="subtitle has-text-white-ter">So your API supports chunked uploads?</h3>
    <article class="message">
      <div class="message-body">
        <strong>Yes.</strong> The homepage uploader was coded to chunk uploads into {{ chunkSizeInt }} MB pieces by default. However, this is configurable through its Config tab.<br>
        <br>
        If you want to chunk your API uploads, feel free to inspect the source code to see how it works.<br>
        A rough description of how it works is to simply upload the chunks with their UUID information attached,<br>
        and then call the "finish chunks" API with the said UUID, to rebuild them into a single proper file.
      </div>
    </article>
    {%- endif %}

    {% if globals.fork_repo -%}
    <h3 class="subtitle has-text-white-ter">I found a bug! -or- I want to request a feature!</h3>
    <article class="message">
      <div class="message-body">
        Feel free to create a {{ globals.fork_host }} issue <a href="{{ globals.fork_issues }}" target="_blank" rel="noopener">here</a>.</br>
        If you do not have a {{ globals.fork_host }} account, you can also email <a href="mailto:{{ globals.email }}">{{ globals.email }}</a>.
      </div>
    </article>
    {%- endif %}

    <h3 class="subtitle has-text-white-ter">How do I delete my own account <strong>and</strong> all the uploads associated with it?</h3>
    <article class="message">
      <div class="message-body">
        For now, you will also have to contact me through my email above.<br>
        A feature to delete your own account by yourself is still <strong>work in progress</strong>.<br>
        Otherwise, if you do not mind a record of your username being left here, it should be easy to bulk delete all your uploads from the Dashboard anyway.
      </div>
    </article>
#}
  </div>
</section>

<section class="section has-extra-bottom-padding">
  <div class="container has-text-left">
    <h2 id="privacy" class='title is-spaced'>Privacy</h2>

    <h3 class="subtitle has-text-white-ter">What information is kept with uploads?</h3>
    <article class="message">
      <div class="message-body">
        The uploader's <strong>IP address</strong>.
      </div>
    </article>

    <h3 class="subtitle has-text-white-ter">What information is kept with users?</h3>
    <article class="message">
      <div class="message-body">
        Technically, <strong>none</strong>.<br>
        After all, not even an email address is required to register an account.<br>
        Anything will do as your usernames, and passwords are also encrypted.<br>
        If a registered user has not uploaded anything even once, then I will not even be able to associate it to any specific IP address.
      </div>
    </article>

    <h3 class="subtitle has-text-white-ter">Why do you need to keep my IP address?</h3>
    <article class="message">
      <div class="message-body">
        <strong>Security purposes.</strong><br>
        For instance, if it is necessary to purge uploads from a specific IP address due to abuse, it <i>will</i> help a lot to be able to find all uploads by that specific uploader.<br>
        My safe have been plagued by aplenty of abuse, so this policy will remain as long as the safe lives on.
      </div>
    </article>

    <h3 class="subtitle has-text-white-ter">Does the server have some sort of access logs?</h3>
    <article class="message">
      <div class="message-body">
        <strong>Yes.</strong><br>
        The logs contain each visitor's IP address.<br>
        This is required by our automated system, that checks logs in real time to detect and punish abuse, such as DDoS attempts, scanners, and so on.<br>
        Logs are rotated daily, and the server will only keep the last 10 logs.<br>
        So you can be assured that the logs will only be kept for <strong>10 days at most</strong>.
      </div>
    </article>

    {% if config.cookiePolicy -%}
    <h3 class="subtitle has-text-white-ter">Cookies</h3>
    <article class="message">
      <div class="message-body">
        We use cookies to offer you a better browsing experience and to analyze our traffic.<br>
        You consent to our cookies if you continue to use this website.<br>
        Details in our <a href="cookiepolicy">Cookie Policy</a>.
      </div>
    </article>
    {%- endif %}

    <h3 class="subtitle has-text-white-ter">I still have more unanswered questions!</h3>
    <article class="message">
      <div class="message-body">
        Feel free to email <a href="mailto:{{ globals.email }}">{{ globals.email }}</a>.
      </div>
    </article>
  </div>
</section>

{% include "_partial/floating-home.njk" %}
{% endblock %}<|MERGE_RESOLUTION|>--- conflicted
+++ resolved
@@ -18,13 +18,6 @@
 {{ super() }}
 <section class="section">
   <div class="container has-text-left">
-<<<<<<< HEAD
-    <h2 class='subtitle'>What is tohru.is-very-cute.moe?</h2>
-    <article class="message">
-      <div class="message-body">
-        This is a personal fork of <a href="https://github.com/BobbyWibowo/lolisafe" target="_blank" rel="noopener">BobbyWibowo's fork</a> of <a href="https://github.com/WeebDev/lolisafe" target="_blank" rel="noopener">lolisafe</a>.<br>
-        GitHub repository of this fork is located <a href="https://github.com/ThatAwesomeGuy173/lolisafe/tree/tohru" target="_blank" rel="noopener">here</a>.
-=======
     <h1 class="title">
       Frequently Asked Questions
     </h1>
@@ -35,9 +28,8 @@
     <h3 class="subtitle has-text-white-ter">What is {{ globals.name }}?</h3>
     <article class="message">
       <div class="message-body">
-        This is a fork of <a href="https://github.com/WeebDev/lolisafe" target="_blank" rel="noopener">lolisafe</a>.<br>
+        This is a personal fork of <a href="https://github.com/BobbyWibowo/lolisafe" target="_blank" rel="noopener">BobbyWibowo's fork</a> of <a href="https://github.com/WeebDev/lolisafe" target="_blank" rel="noopener">lolisafe</a>.<br>
         {{ globals.fork_host }} repository of the fork is located <a href="{{ globals.fork_repo }}" target="_blank" rel="noopener">here</a>.
->>>>>>> 6d11d9c4
       </div>
     </article>
 
@@ -45,13 +37,6 @@
     <h3 class="subtitle has-text-white-ter">Are there any <strong>banned categories</strong>?</h3>
     <article class="message">
       <div class="message-body">
-<<<<<<< HEAD
-        Unless I receive a copyright complain, or some other bullshit, I will.
-      </div>
-    </article>
-{#
-    <h2 class='subtitle'>How can I keep track of my uploads?</h2>
-=======
         Banned categories are the following, <i>but not limited to</i>:<br>
         <strong>Child pornography.</strong><br>
         Virus/malware, or anything Google Safe Search would categorize as <i>unwanted software</i> *.<br>
@@ -69,7 +54,6 @@
     {%- endif %}
 
     <h3 class="subtitle has-text-white-ter">Will you keep my uploads forever?</h3>
->>>>>>> 6d11d9c4
     <article class="message">
       <div class="message-body">
         Unless the uploads are included within the banned categories above, or some other bullshit, I will.<br>
@@ -99,25 +83,15 @@
         Both of these features can be toggled per-album basis from the Dashboard.
       </div>
     </article>
-<<<<<<< HEAD
-#}
-    <h2 class='subtitle'>Why should I use this?</h2>
-=======
 
     <h3 class="subtitle has-text-white-ter">Why should I use this?</h3>
->>>>>>> 6d11d9c4
     <article class="message">
       <div class="message-body">
         I don't know.
       </div>
     </article>
-<<<<<<< HEAD
-{#
-    <h2 class='subtitle'>I saw something too illegal for my tastes here, what should I do?</h2>
-=======
 
     <h3 class="subtitle has-text-white-ter">I saw something too illegal for my tastes here, what should I do?</h3>
->>>>>>> 6d11d9c4
     <article class="message">
       <div class="message-body">
         Send a strongly worded email to <a href="mailto:{{ globals.email }}">{{ globals.email }}</a> and I will try to get back to you within <strong>48 hours</strong>.<br>
@@ -165,17 +139,6 @@
         There had been too many phishing pages being uploaded in the past.
       </div>
     </article>
-<<<<<<< HEAD
-#}
-    <h2 class='subtitle'>Where is the server located at?</h2>
-    <article class="message">
-      <div class="message-body">
-        New Jersey, U.S.<br>
-      </div>
-    </article>
-{#
-    <h2 class='subtitle'>Since my uploads are cached, what about after I delete them from the dashboard?</h2>
-=======
 
     {% if globals.server_location -%}
     <h3 class="subtitle has-text-white-ter">Where is the server located?</h3>
@@ -192,7 +155,6 @@
 
     {% if config.cloudflare.purgeCache -%}
     <h3 class="subtitle has-text-white-ter">Since my uploads are cached, what about after I delete them from the dashboard?</h3>
->>>>>>> 6d11d9c4
     <article class="message">
       <div class="message-body">
         We will send API requests to Cloudflare to purge their cache immediately after you delete your uploads from the dashboard.<br>
@@ -279,7 +241,6 @@
         Otherwise, if you do not mind a record of your username being left here, it should be easy to bulk delete all your uploads from the Dashboard anyway.
       </div>
     </article>
-#}
   </div>
 </section>
 
@@ -341,6 +302,7 @@
         Feel free to email <a href="mailto:{{ globals.email }}">{{ globals.email }}</a>.
       </div>
     </article>
+#}
   </div>
 </section>
 
